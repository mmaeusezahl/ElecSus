Metadata-Version: 1.1
Name: ElecSus
Version: 3.0.7
Summary: (Atomic Physics) Calculate the weak-probe electric susceptibility for alkali-metal vapours
Home-page: https://github.com/jameskeaveney/ElecSus
Author: James Keaveney et. al.
Author-email: james.keaveney@durham.ac.uk
License: Apache License, Version 2.0
<<<<<<< HEAD
=======
Description-Content-Type: UNKNOWN
>>>>>>> c25e5f8a
Description: ElecSus v3.0.7: Extension to Arbitrary magnetic field vectors
        ==============
        
        A program to calculate the electric susceptibility of an atomic ensemble. The program is designed to model weak-probe laser spectra on the D-lines of thermal alkali metal vapour cells. The program also includes fitting routines which allow experimental parameters to be extracted from experimental spectroscopic data.
        
        --------------------
        New in version 3.0
        --------------------
        
        -	**Major overhaul** that adds much additional functionality. See the new paper (https://doi.org/10.1016/j.cpc.2017.12.001) for the full details. In brief, the additions are
            - To include calculation for an arbitrary angle between magnetic field axis and light propagation vector, 
        	in part based on the publication by Rotondaro, Zhdanov and Knize [ J. Opt. Soc. Am. B 32, 12, 2507 (2015) ] and references therein.
        	
            - A more general approach to light propagation, with the input polarisation more rigorously defined. 
        	*This change makes this version backwards incompatible with the previous (v1.x, v2.x) versions*, since now we explicitly calculate the electric field at the exit of the medium and use Jones matrices/vectors to compute the Stokes parameters and other derived quantities. This also has the benefit of enabling the simulation of, for example: magnetic field gradients; polarising optical elements; birefringence or other optical imperfections. Previous versions are still available on the releases section of these pages, but are no longer maintained.
        
            - The GUI has been significantly changed to accomodate the extra magnetic field and polarisation options.
        
            - The old (v1.x) runcard method of calling elecsus is now dead and buried, since it's no longer compatible with the current version.
        
            - The fitting routines have been completely rewritten to use parameter dictionaries. We now utilise the lmfit module (https://lmfit.github.io/lmfit-py/), instead of the vanilla scipy least-square minimisation modules. Performance is broadly similar (since lmfit also runs over the top of scipy.optimize modules), but there are many advantages of this model: Firstly, all parameters can now be selected to vary during a fit or be held constant, and bounds for these parameters can be given to prevent unphysical values from being returned. In addition, the differential_evolution solver is now availablle, which is very efficient at finding the global minimum for multi-parameter fits (we leave in random_restart and simulated_annealing for now, though these might disappear in future versions as it appears differential_evolution is much better in all tested cases so far - see elecsus/tests/fitting_tests.py for examples).
        		
        -------------
        Prerequisites
        -------------
        
        Must have the python programming language installed with the following 
        packages:
        
        - Scipy version 0.12.0 or later
        - Numpy
        - Matplotlib
        - wxPython >= 2.8 (for GUI)
        - lmfit 0.9.5 or later (https://lmfit.github.io/lmfit-py/index.html)
        
        ------------
        Installation
        ------------
        
        Python and required packages must be installed prior to installing ElecSus.
        
        - Download the zip file and extract the ElecSus directory.
        
        - For windows, there are pre-built binaries which will install ElecSus for you. Simply double click on the installer exe/msi file and follow the instructions.
        
        - For linux-based systems, download or clone this repository and navigate to the download location in a terminal window. Install using the setup.py file by typing
        	
            ```
            python setup.py install
            ```
        
        - Note the GUI part of ElecSus is currently untested on Mac OSX!
        
        -----
        Usage
        -----
        
        1. For GUI operation:
        
        - After package installation, from the python interpreter type:
        
            ```
            from elecsus import elecsus_gui
            elecsus_gui.start()
            ```
        
        - In windows, double-click on the run_gui.bat file in the elecsus directory
        
        - Alternately, open a terminal or command-line window and navigate to the ElecSus directory. Type:
        
            ```
            python elecsus_gui.py
            ```
        
        
        2. For integration into external code:
        
        - The elecsus_methods.py module contains two methods, calculate() and fit_data(), 
          which allow for easy integration into external codes. See the elecsus_methods.py doc strings
          for more details and example usage
        
        ------
        Manual
        ------
        
        For GUI documentation, see the docs/ sub-folder.
        
        For the original ElecSus paper, go to http://dx.doi.org/10.1016/j.cpc.2014.11.023
        and download the paper.
        For the ElecSus paper that goes with version 3, see https://doi.org/10.1016/j.cpc.2017.12.001
        Both papers are published open-access and therefore freely available.
        
        -------
        License
        -------
        
        All the files distributed with this program are provided subject to the
        Apache License, Version 2.0. A Copy of the license is provided.
        
        -----------
        Change Log
        -----------

        v 3.0.7
        - Large speed improvement for electric field calculations.
        - Fixed bug to allow data saving in python 3.
        - Bug with relative paths fixed.
        - Reduced number of initial points in RR fitting routine.
        - Fixed compatibility issue with matplotlib versions > 3.
        - Fixed the fitting test modules
        
        v 3.0.7
        - Large speed improvement for electric field calculations.
        - Fixed bug to allow data saving in python 3.
        - Bug with relative paths fixed.
        - Reduced number of initial points in RR fitting routine.
        - Fixed compatibility issue with matplotlib versions > 3.
        - Fixed the fitting test modules
        
        V 3.0.6
        
        - Bug in the data processing module (libs/data_proc.py) fixed
        - Minor change to support a change in matplotlib v2.2
        	
        V 3.0.5
        
        - Bug fix with some menu items not working properly
        
        V 3.0.4 
        
        - Support for python 3.x added (maintains compatibility with python 2.7)
        	
        V 3.0.3
        
        - Minor fixes to GUI for file input/output not working properly and an error that stopped fitting working
        
        V 3.0.2
        
        - Minor fix: changed a wx.OPEN to wx.FD_OPEN that affected newer versions of wx FileDialogs not opening properly
        
        V 3.0.1
        
        - Minor fix: missing square-root in the solve_dielectric.py which was causing errors for the non-analytic magnetic field angles
        - Updated documentation in solve_dielectric.py
        - Added a new example to the /tests/ subdirectory for non-uniform magnetic field fitting (to reproduce figure 8 of the new paper)
        - Minor addition: use proper fine-structure constants for all alkalis, instead of just the value for Rb
        
        V 3.0.0
        
        - Main program overhaul to include arbitrary angle between magnetic field axis and light propagation vector.
        - Large update to the GUI to support the above change (see above)
        - Initial ground state populations are now calculated via the Boltzmann factor rather than assuming equal populations
        - Some housekeeping on many of the supporting files in the libs/ directory - mostly to tidy up redundant code, added more comments and examples etc.
        	
        V 2.2.0
        
        - GUI version number and ElecSus version number are now the same
        - Since Enthought Canopy now ships with wxPython version 3.0, GUI has been
        	updated to work with this version of wxPython. All previous functionality should 
        	remain the same, but a few things have changed:
            - Theory/Fit plot selections are no longer Transient Popups - they are now Dialog Boxes
        	- Default plot scaling may look a bit odd when viewing on small resolution monitors -
        			not sure what the real fix for this is, but as a workaround, resizing the GUI window
        			should fix this
        - Added ability to use experimental detuning axis on theory curve, 
        	for direct comparison when outputting data (Menu > Edit > Use Experimental Detuning Axis)
        - Added ability to turn off automatic scaling of axes (Menu > View > Autoscale)
        - Fixed an issue where save files would not save correctly after performing a fit
        - Minor fix for an issue where starting from the python interpreter would not exit properly on clicking the 'X'
        - Corrected some incorrect tooltips
        - Added show_versions() method to elecsus_gui.py, which shows the currently used version numbers of 
        	modules important to running this program
        - An alternate GUI based on the TraitsUI interface has been developed by Matthias Widman and co-authors and is available here: https://github.com/matwid/ElecSus (Note this is based on ElecSus v2.2.0)
        		
        V 2.1.0
        
        - Cleaned up a lot of code in the spectra.py module. Added new methods (calc_chi, get_spectra) to spectra.py that allow users to easily create wrapper methods to return custom data types that aren't returned by default. Separated the method to calculate electric field propagation (get_Efield), for use with non-uniform B fields. Backward compatibility is preserved with the spectrum() method, which is now just a wrapper for get_spectra().
        	
        V 2.0.3
        
        - Bug fix for the runcard method of using ElecSus. Now supports runcards in directories other than the local directory.
        	
        V 2.0.2
        
        - Minor bug fix for the GUI - fixed an issue where the Phi plots would not be plotted
        	
        V 2.0.1
        
        - Updated Eigensystem.py with correct fine structure constant for Rb.
        
Platform: UNKNOWN
Classifier: Development Status :: 1 - Planning
Classifier: Intended Audience :: Science/Research
Classifier: License :: OSI Approved :: Apache Software License
Classifier: Programming Language :: Python :: 2.7
Classifier: Topic :: Scientific/Engineering :: Physics<|MERGE_RESOLUTION|>--- conflicted
+++ resolved
@@ -6,10 +6,7 @@
 Author: James Keaveney et. al.
 Author-email: james.keaveney@durham.ac.uk
 License: Apache License, Version 2.0
-<<<<<<< HEAD
-=======
 Description-Content-Type: UNKNOWN
->>>>>>> c25e5f8a
 Description: ElecSus v3.0.7: Extension to Arbitrary magnetic field vectors
         ==============
         
